{
  "role": "objectnode",
  "logDir": "/cfs/log/",
  "logLevel": "debug",
  "listen": 80,
  "masters": [
    "192.168.0.11:17010",
    "192.168.0.12:17010",
    "192.168.0.13:17010"
  ],
<<<<<<< HEAD
  "authNodes": [
    "192.168.0.14:8080",
    "192.168.0.15:8081",
    "192.168.0.16:8082"
  ],
  "enableHTTPS": "false",
  "certFile": ""
=======
  "domains": [
    "object.chubaofs.io"
  ]
>>>>>>> 3e4371e9
}<|MERGE_RESOLUTION|>--- conflicted
+++ resolved
@@ -2,23 +2,20 @@
   "role": "objectnode",
   "logDir": "/cfs/log/",
   "logLevel": "debug",
-  "listen": 80,
+  "listen": ":80",
   "masters": [
     "192.168.0.11:17010",
     "192.168.0.12:17010",
     "192.168.0.13:17010"
   ],
-<<<<<<< HEAD
   "authNodes": [
     "192.168.0.14:8080",
     "192.168.0.15:8081",
     "192.168.0.16:8082"
   ],
   "enableHTTPS": "false",
-  "certFile": ""
-=======
+  "certFile": "",
   "domains": [
-    "object.chubaofs.io"
+    "object.chubao.io"
   ]
->>>>>>> 3e4371e9
 }