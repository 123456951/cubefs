// Copyright 2018 The Chubao Authors.
//
// Licensed under the Apache License, Version 2.0 (the "License");
// you may not use this file except in compliance with the License.
// You may obtain a copy of the License at
//
//     http://www.apache.org/licenses/LICENSE-2.0
//
// Unless required by applicable law or agreed to in writing, software
// distributed under the License is distributed on an "AS IS" BASIS,
// WITHOUT WARRANTIES OR CONDITIONS OF ANY KIND, either express or
// implied. See the License for the specific language governing
// permissions and limitations under the License.

package stream

import (
	"fmt"
	"sync"
	"time"

	"golang.org/x/time/rate"

	"github.com/chubaofs/chubaofs/proto"
	"github.com/chubaofs/chubaofs/sdk/data/wrapper"
	"github.com/chubaofs/chubaofs/util/errors"
	"github.com/chubaofs/chubaofs/util/exporter"
	"github.com/chubaofs/chubaofs/util/log"
)

type AppendExtentKeyFunc func(inode uint64, key proto.ExtentKey) error
type GetExtentsFunc func(inode uint64) (uint64, uint64, []proto.ExtentKey, error)
type TruncateFunc func(inode, size uint64) error
type EvictIcacheFunc func(inode uint64)

const (
	MaxMountRetryLimit = 5
	MountRetryInterval = time.Second * 5

	defaultReadLimitRate  = rate.Inf
	defaultReadLimitBurst = 128

	defaultWriteLimitRate  = rate.Inf
	defaultWriteLimitBurst = 128
)

var (
	// global object pools for memory optimization
	openRequestPool    *sync.Pool
	writeRequestPool   *sync.Pool
	flushRequestPool   *sync.Pool
	releaseRequestPool *sync.Pool
	truncRequestPool   *sync.Pool
	evictRequestPool   *sync.Pool
)

func init() {
	// init object pools
	openRequestPool = &sync.Pool{New: func() interface{} {
		return &OpenRequest{}
	}}
	writeRequestPool = &sync.Pool{New: func() interface{} {
		return &WriteRequest{}
	}}
	flushRequestPool = &sync.Pool{New: func() interface{} {
		return &FlushRequest{}
	}}
	releaseRequestPool = &sync.Pool{New: func() interface{} {
		return &ReleaseRequest{}
	}}
	truncRequestPool = &sync.Pool{New: func() interface{} {
		return &TruncRequest{}
	}}
	evictRequestPool = &sync.Pool{New: func() interface{} {
		return &EvictRequest{}
	}}
}

type ExtentConfig struct {
	Volume            string
	Masters           []string
	FollowerRead      bool
	NearRead          bool
	ReadRate          int64
	WriteRate         int64
	OnAppendExtentKey AppendExtentKeyFunc
	OnGetExtents      GetExtentsFunc
	OnTruncate        TruncateFunc
	OnEvictIcache     EvictIcacheFunc
}

// ExtentClient defines the struct of the extent client.
type ExtentClient struct {
	streamers    map[uint64]*Streamer
	streamerLock sync.Mutex

	readLimiter  *rate.Limiter
	writeLimiter *rate.Limiter

	dataWrapper     *wrapper.Wrapper
	appendExtentKey AppendExtentKeyFunc
	getExtents      GetExtentsFunc
	truncate        TruncateFunc
<<<<<<< HEAD
	followerRead    bool
	evictIcache     EvictIcacheFunc //May be null, must check before using
=======
>>>>>>> 820b4b58
}

// NewExtentClient returns a new extent client.
func NewExtentClient(config *ExtentConfig) (client *ExtentClient, err error) {
	client = new(ExtentClient)

	limit := MaxMountRetryLimit
retry:
	client.dataWrapper, err = wrapper.NewDataPartitionWrapper(config.Volume, config.Masters)
	if err != nil {
		if limit <= 0 {
			return nil, errors.Trace(err, "Init data wrapper failed!")
		} else {
			limit--
			time.Sleep(MountRetryInterval)
			goto retry
		}
	}

	client.streamers = make(map[uint64]*Streamer)
	client.appendExtentKey = config.OnAppendExtentKey
	client.getExtents = config.OnGetExtents
	client.truncate = config.OnTruncate
<<<<<<< HEAD
	client.followerRead = config.FollowerRead || client.dataWrapper.FollowerRead()
	client.evictIcache = config.OnEvictIcache
=======
	client.dataWrapper.InitFollowerRead(config.FollowerRead)
>>>>>>> 820b4b58
	client.dataWrapper.SetNearRead(config.NearRead)

	var readLimit, writeLimit rate.Limit
	if config.ReadRate <= 0 {
		readLimit = defaultReadLimitRate
	} else {
		readLimit = rate.Limit(config.ReadRate)
	}
	if config.WriteRate <= 0 {
		writeLimit = defaultWriteLimitRate
	} else {
		writeLimit = rate.Limit(config.WriteRate)
	}

	client.readLimiter = rate.NewLimiter(readLimit, defaultReadLimitBurst)
	client.writeLimiter = rate.NewLimiter(writeLimit, defaultWriteLimitBurst)

	return
}

// Open request shall grab the lock until request is sent to the request channel
func (client *ExtentClient) OpenStream(inode uint64) error {
	client.streamerLock.Lock()
	s, ok := client.streamers[inode]
	if !ok {
		s = NewStreamer(client, inode)
		client.streamers[inode] = s
	}
	return s.IssueOpenRequest()
}

// Release request shall grab the lock until request is sent to the request channel
func (client *ExtentClient) CloseStream(inode uint64) error {
	client.streamerLock.Lock()
	s, ok := client.streamers[inode]
	if !ok {
		client.streamerLock.Unlock()
		return nil
	}
	return s.IssueReleaseRequest()
}

// Evict request shall grab the lock until request is sent to the request channel
func (client *ExtentClient) EvictStream(inode uint64) error {
	client.streamerLock.Lock()
	s, ok := client.streamers[inode]
	if !ok {
		client.streamerLock.Unlock()
		return nil
	}
	err := s.IssueEvictRequest()
	if err != nil {
		return err
	}

	s.done <- struct{}{}
	return nil
}

// RefreshExtentsCache refreshes the extent cache.
func (client *ExtentClient) RefreshExtentsCache(inode uint64) error {
	s := client.GetStreamer(inode)
	if s == nil {
		return nil
	}
	return s.GetExtents()
}

// FileSize returns the file size.
func (client *ExtentClient) FileSize(inode uint64) (size int, gen uint64, valid bool) {
	s := client.GetStreamer(inode)
	if s == nil {
		return
	}
	valid = true
	size, gen = s.extents.Size()
	return
}

// SetFileSize set the file size.
func (client *ExtentClient) SetFileSize(inode uint64, size int) {
	s := client.GetStreamer(inode)
	if s != nil {
		log.LogDebugf("SetFileSize: ino(%v) size(%v)", inode, size)
		s.extents.SetSize(uint64(size), true)
	}
}

// Write writes the data.
func (client *ExtentClient) Write(inode uint64, offset int, data []byte, direct bool) (write int, err error) {
	prefix := fmt.Sprintf("Write{ino(%v)offset(%v)size(%v)}", inode, offset, len(data))

	s := client.GetStreamer(inode)
	if s == nil {
		return 0, fmt.Errorf("Prefix(%v): stream is not opened yet", prefix)
	}

	s.once.Do(func() {
		// TODO unhandled error
		s.GetExtents()
	})

	write, err = s.IssueWriteRequest(offset, data, direct)
	if err != nil {
		err = errors.Trace(err, prefix)
		log.LogError(errors.Stack(err))
		exporter.Warning(err.Error())
	}
	return
}

func (client *ExtentClient) Truncate(inode uint64, size int) error {
	prefix := fmt.Sprintf("Truncate{ino(%v)size(%v)}", inode, size)
	s := client.GetStreamer(inode)
	if s == nil {
		return fmt.Errorf("Prefix(%v): stream is not opened yet", prefix)
	}

	err := s.IssueTruncRequest(size)
	if err != nil {
		err = errors.Trace(err, prefix)
		log.LogError(errors.Stack(err))
	}
	return err
}

func (client *ExtentClient) Flush(inode uint64) error {
	s := client.GetStreamer(inode)
	if s == nil {
		return fmt.Errorf("Flush: stream is not opened yet, ino(%v)", inode)
	}
	return s.IssueFlushRequest()
}

func (client *ExtentClient) Read(inode uint64, data []byte, offset int, size int) (read int, err error) {
	if size == 0 {
		return
	}

	s := client.GetStreamer(inode)
	if s == nil {
		err = fmt.Errorf("Read: stream is not opened yet, ino(%v) offset(%v) size(%v)", inode, offset, size)
		return
	}

	s.once.Do(func() {
		s.GetExtents()
	})

	err = s.IssueFlushRequest()
	if err != nil {
		return
	}

	read, err = s.read(data, offset, size)
	return
}

// GetStreamer returns the streamer.
func (client *ExtentClient) GetStreamer(inode uint64) *Streamer {
	client.streamerLock.Lock()
	defer client.streamerLock.Unlock()
	s, ok := client.streamers[inode]
	if !ok {
		return nil
	}
	return s
}

func (client *ExtentClient) GetRate() string {
	return fmt.Sprintf("read: %v\nwrite: %v\n", getRate(client.readLimiter), getRate(client.writeLimiter))
}

func getRate(lim *rate.Limiter) string {
	val := int(lim.Limit())
	if val > 0 {
		return fmt.Sprintf("%v", val)
	}
	return "unlimited"
}

func (client *ExtentClient) SetReadRate(val int) string {
	return setRate(client.readLimiter, val)
}

func (client *ExtentClient) SetWriteRate(val int) string {
	return setRate(client.writeLimiter, val)
}

func setRate(lim *rate.Limiter, val int) string {
	if val > 0 {
		lim.SetLimit(rate.Limit(val))
		return fmt.Sprintf("%v", val)
	}
	lim.SetLimit(rate.Inf)
	return "unlimited"
}

func (client *ExtentClient) Close() error {
	// release streamers
	var inodes []uint64
	client.streamerLock.Lock()
	inodes = make([]uint64, 0, len(client.streamers))
	for inode, _ := range client.streamers {
		inodes = append(inodes, inode)
	}
	client.streamerLock.Unlock()
	for _, inode := range inodes {
		_ = client.EvictStream(inode)
	}
	client.dataWrapper.Stop()
	return nil
}<|MERGE_RESOLUTION|>--- conflicted
+++ resolved
@@ -101,11 +101,6 @@
 	appendExtentKey AppendExtentKeyFunc
 	getExtents      GetExtentsFunc
 	truncate        TruncateFunc
-<<<<<<< HEAD
-	followerRead    bool
-	evictIcache     EvictIcacheFunc //May be null, must check before using
-=======
->>>>>>> 820b4b58
 }
 
 // NewExtentClient returns a new extent client.
@@ -129,12 +124,7 @@
 	client.appendExtentKey = config.OnAppendExtentKey
 	client.getExtents = config.OnGetExtents
 	client.truncate = config.OnTruncate
-<<<<<<< HEAD
-	client.followerRead = config.FollowerRead || client.dataWrapper.FollowerRead()
-	client.evictIcache = config.OnEvictIcache
-=======
 	client.dataWrapper.InitFollowerRead(config.FollowerRead)
->>>>>>> 820b4b58
 	client.dataWrapper.SetNearRead(config.NearRead)
 
 	var readLimit, writeLimit rate.Limit
